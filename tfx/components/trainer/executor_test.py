# Lint as: python2, python3
# Copyright 2019 Google LLC. All Rights Reserved.
#
# Licensed under the Apache License, Version 2.0 (the "License");
# you may not use this file except in compliance with the License.
# You may obtain a copy of the License at
#
#     http://www.apache.org/licenses/LICENSE-2.0
#
# Unless required by applicable law or agreed to in writing, software
# distributed under the License is distributed on an "AS IS" BASIS,
# WITHOUT WARRANTIES OR CONDITIONS OF ANY KIND, either express or implied.
# See the License for the specific language governing permissions and
# limitations under the License.
"""Tests for tfx.components.trainer.executor."""

from __future__ import absolute_import
from __future__ import division
from __future__ import print_function

import copy
import json
import os
# Standard Imports
import mock
import tensorflow as tf

from tfx.components.testdata.module_file import trainer_module
from tfx.components.trainer import constants
from tfx.components.trainer import executor
from tfx.proto import trainer_pb2
from tfx.types import artifact_utils
from tfx.types import standard_artifacts
from tfx.utils import io_utils
from tfx.utils import path_utils
from google.protobuf import json_format


class ExecutorTest(tf.test.TestCase):

  def setUp(self):
    super(ExecutorTest, self).setUp()
    self._source_data_dir = os.path.join(
        os.path.dirname(os.path.dirname(__file__)), 'testdata')
    self._output_data_dir = os.path.join(
        os.environ.get('TEST_UNDECLARED_OUTPUTS_DIR', self.get_temp_dir()),
        self._testMethodName)

    # Create input dict.
    e1 = standard_artifacts.Examples()
    e1.uri = os.path.join(self._source_data_dir,
                          'transform/transformed_examples')
    e1.split_names = artifact_utils.encode_split_names(['train', 'eval'])

    e2 = copy.deepcopy(e1)

    self._single_artifact = [e1]
    self._multiple_artifacts = [e1, e2]

    transform_output = standard_artifacts.TransformGraph()
    transform_output.uri = os.path.join(self._source_data_dir,
                                        'transform/transform_graph')

    schema = standard_artifacts.Schema()
    schema.uri = os.path.join(self._source_data_dir, 'schema_gen')
    previous_model = standard_artifacts.Model()
    previous_model.uri = os.path.join(self._source_data_dir, 'trainer/previous')

    self._input_dict = {
        constants.EXAMPLES_KEY: self._single_artifact,
        constants.TRANSFORM_GRAPH_KEY: [transform_output],
        constants.SCHEMA_KEY: [schema],
        constants.BASE_MODEL_KEY: [previous_model]
    }

    # Create output dict.
    self._model_exports = standard_artifacts.Model()
    self._model_exports.uri = os.path.join(self._output_data_dir,
                                           'model_export_path')
    self._model_run_exports = standard_artifacts.ModelRun()
    self._model_run_exports.uri = os.path.join(self._output_data_dir,
                                               'model_run_path')
    self._output_dict = {
        constants.MODEL_KEY: [self._model_exports],
        constants.MODEL_RUN_KEY: [self._model_run_exports]
    }

    # Create exec properties skeleton.
    self._exec_properties = {
        'train_args':
            json_format.MessageToJson(
                trainer_pb2.TrainArgs(num_steps=1000),
                preserving_proto_field_name=True),
        'eval_args':
            json_format.MessageToJson(
                trainer_pb2.EvalArgs(num_steps=500),
                preserving_proto_field_name=True),
        'warm_starting':
            False,
    }

    self._module_file = os.path.join(self._source_data_dir, 'module_file',
                                     'trainer_module.py')
    self._trainer_fn = '%s.%s' % (trainer_module.trainer_fn.__module__,
                                  trainer_module.trainer_fn.__name__)

    # Executors for test.
    self._trainer_executor = executor.Executor()
    self._generic_trainer_executor = executor.GenericExecutor()

  def _verify_model_exports(self):
    self.assertTrue(
        tf.io.gfile.exists(path_utils.eval_model_dir(self._model_exports.uri)))
    self.assertTrue(
        tf.io.gfile.exists(
            path_utils.serving_model_dir(self._model_exports.uri)))

  def _verify_no_eval_model_exports(self):
    self.assertFalse(
        tf.io.gfile.exists(path_utils.eval_model_dir(self._model_exports.uri)))

  def _verify_model_run_exports(self):
    self.assertTrue(
        tf.io.gfile.exists(os.path.dirname(self._model_run_exports.uri)))

  def _do(self, test_executor):
    test_executor.Do(
        input_dict=self._input_dict,
        output_dict=self._output_dict,
        exec_properties=self._exec_properties)

  def testGenericExecutor(self):
    self._exec_properties['module_file'] = self._module_file
    self._do(self._generic_trainer_executor)
    self._verify_model_exports()
    self._verify_model_run_exports()

  @mock.patch('tfx.components.trainer.executor._is_chief')
  def testDoChief(self, mock_is_chief):
    mock_is_chief.return_value = True
    self._exec_properties['module_file'] = self._module_file
    self._do(self._trainer_executor)
    self._verify_model_exports()
    self._verify_model_run_exports()

  @mock.patch('tfx.components.trainer.executor._is_chief')
  def testDoNonChief(self, mock_is_chief):
    mock_is_chief.return_value = False
    self._exec_properties['module_file'] = self._module_file
    self._do(self._trainer_executor)
    self._verify_no_eval_model_exports()
    self._verify_model_run_exports()

  def testDoWithModuleFile(self):
    self._exec_properties['module_file'] = self._module_file
    self._do(self._trainer_executor)
    self._verify_model_exports()
    self._verify_model_run_exports()

  def testDoWithTrainerFn(self):
    self._exec_properties['trainer_fn'] = self._trainer_fn
    self._do(self._trainer_executor)
    self._verify_model_exports()
    self._verify_model_run_exports()

  def testDoWithNoTrainerFn(self):
    with self.assertRaises(ValueError):
      self._do(self._trainer_executor)

  def testDoWithDuplicateTrainerFn(self):
    self._exec_properties['module_file'] = self._module_file
    self._exec_properties['trainer_fn'] = self._trainer_fn
    with self.assertRaises(ValueError):
      self._do(self._trainer_executor)

  def testDoWithHyperParameters(self):
    hp_artifact = standard_artifacts.HyperParameters()
    hp_artifact.uri = os.path.join(self._output_data_dir, 'hyperparameters/')

    # TODO(jyzhao): use real kerastuner.HyperParameters instead of dict.
    hyperparameters = {}
    hyperparameters['first_dnn_layer_size'] = 100
    hyperparameters['num_dnn_layers'] = 4
    hyperparameters['dnn_decay_factor'] = 0.7
    io_utils.write_string_file(
        os.path.join(hp_artifact.uri, 'hyperparameters.txt'),
        json.dumps(hyperparameters))

    self._input_dict[constants.HYPERPARAMETERS_KEY] = [hp_artifact]

    self._exec_properties['module_file'] = self._module_file
    self._do(self._trainer_executor)
    self._verify_model_exports()
    self._verify_model_run_exports()

<<<<<<< HEAD
  def testDoWithCustomSplits(self):
    # Update input dict.
    examples = standard_artifacts.Examples()
    examples.uri = os.path.join(self._source_data_dir,
                                'transform/transformed_examples')
    io_utils.copy_dir(os.path.join(examples.uri, 'train'),
                      os.path.join(examples.uri, 'training'))
    io_utils.copy_dir(os.path.join(examples.uri, 'eval'),
                      os.path.join(examples.uri, 'evaluating'))
    examples.split_names = artifact_utils.encode_split_names(['training',
                                                              'evaluating'])
    self._input_dict[constants.EXAMPLES_KEY] = [examples]

    # Update exec properties skeleton with custom splits.
    self._exec_properties['train_args'] = json_format.MessageToJson(
        trainer_pb2.TrainArgs(splits=['training'], num_steps=1000),
        preserving_proto_field_name=True)
    self._exec_properties['eval_args'] = json_format.MessageToJson(
        trainer_pb2.EvalArgs(splits=['evaluating'], num_steps=500),
        preserving_proto_field_name=True)
    self._exec_properties['module_file'] = self._module_file
    self._do(self._trainer_executor)
=======
  def testMultipleArtifacts(self):
    self._input_dict[constants.EXAMPLES_KEY] = self._multiple_artifacts
    self._exec_properties['module_file'] = self._module_file
    self._do(self._generic_trainer_executor)
>>>>>>> aca280dd
    self._verify_model_exports()
    self._verify_model_run_exports()


if __name__ == '__main__':
  tf.test.main()<|MERGE_RESOLUTION|>--- conflicted
+++ resolved
@@ -193,7 +193,13 @@
     self._verify_model_exports()
     self._verify_model_run_exports()
 
-<<<<<<< HEAD
+  def testMultipleArtifacts(self):
+    self._input_dict[constants.EXAMPLES_KEY] = self._multiple_artifacts
+    self._exec_properties['module_file'] = self._module_file
+    self._do(self._generic_trainer_executor)
+    self._verify_model_exports()
+    self._verify_model_run_exports()
+
   def testDoWithCustomSplits(self):
     # Update input dict.
     examples = standard_artifacts.Examples()
@@ -214,14 +220,9 @@
     self._exec_properties['eval_args'] = json_format.MessageToJson(
         trainer_pb2.EvalArgs(splits=['evaluating'], num_steps=500),
         preserving_proto_field_name=True)
-    self._exec_properties['module_file'] = self._module_file
-    self._do(self._trainer_executor)
-=======
-  def testMultipleArtifacts(self):
-    self._input_dict[constants.EXAMPLES_KEY] = self._multiple_artifacts
-    self._exec_properties['module_file'] = self._module_file
-    self._do(self._generic_trainer_executor)
->>>>>>> aca280dd
+
+    self._exec_properties['module_file'] = self._module_file
+    self._do(self._trainer_executor)
     self._verify_model_exports()
     self._verify_model_run_exports()
 

--- conflicted
+++ resolved
@@ -134,38 +134,7 @@
       exec_properties=exec_properties)
 
 
-<<<<<<< HEAD
 class Launcher(object):
-=======
-def _resolve_beam_args_from_env(beam_pipeline_args, beam_pipeline_args_from_env) -> List[str]:
-  resolved_beam_pipeline_args_from_env = []
-
-  for beam_pipeline_arg_from_env, env_var in beam_pipeline_args_from_env.items():
-    # If an arg is already present in beam_pipeline_args, it should take precedence
-    # over env vars.
-    if any(beam_pipeline_arg_from_env in beam_pipeline_arg for beam_pipeline_arg in beam_pipeline_args):
-      logging.info('Arg %s already present in '
-        'beam_pipeline_args and will not be fetched from env.',
-         beam_pipeline_arg_from_env)
-      continue
-
-    env_var_value = os.environ.get(env_var, None)
-    if env_var_value:
-      if beam_pipeline_arg_from_env.startswith('--'):
-        resolved_beam_pipeline_args_from_env.append('{}={}'
-                  .format(beam_pipeline_arg_from_env, env_var_value))
-      else:
-        resolved_beam_pipeline_args_from_env.append('--{}={}'
-                                                      .format(beam_pipeline_arg_from_env, env_var_value))
-    else:
-      # TODO: Raise value error instead?
-      logging.warning('Env var %s not present. Skipping corresponding beam arg'
-                       ': %s.', env_var, beam_pipeline_arg_from_env)
-  return resolved_beam_pipeline_args_from_env
-
-
-class Launcher:
->>>>>>> ccff7d07
   """Launcher is the main entrance of nodes in TFleX.
 
      It handles TFX internal details like artifact resolving, execution
